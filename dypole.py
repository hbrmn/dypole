#!/usr/bin/env python3
# -*- coding: utf-8 -*-
''' Collection of functions to process multidimensional NMR datasets.

Created on Wed Jan 22 14:31:16 2020

@author: Henrik Bradtmüller - mail@bradtmueller.net - https://hbrmn.github.io/


Functions
---------
process1d
    Does something
process2d
    Does another thing

'''

import csv
import numpy as np
import scipy.optimize as opt
import scipy.special as ss
import nmrglue as ng
import matplotlib.pyplot as plt
import palettable
from cycler import cycler


class Dataset:
    ''' Docstring

    '''

    ##### Initializations #####

    def __init__(self, path, name, vendor,
                 ls=False, trim=False, zf=False, lb=False):
        self.path = path
        self.name = name
        self.vendor = vendor
        self.procpar = np.array([ls, trim, zf, lb])
        self.ls = ls
        self.trim = trim
        self.zf = zf
        self.lb = lb
        self.get_data()

        # Figure options
        fig_width_pt = 336.0  # From LaTeX: \showthe\columnwidth
        inches_per_pt = 1.0 / 72.27                    # pt to inch
        golden_mean = ((5)**(0.5) - 1.0) / 2.0         # Golden ratio
        self.fig_width = fig_width_pt * inches_per_pt  # width in inch
        self.fig_height = self.fig_width * golden_mean # height in inch
        plt.rc('lines', linewidth=1)
        plt.rc('axes', prop_cycle=(
            cycler('color',
                   palettable.cmocean.sequential.Thermal_20.mpl_colors)),
               # plt.rc('axes', prop_cycle=(cycler('color', 'k')),
               titlesize=11, labelsize=11)
        plt.rc('xtick', labelsize=10)
        plt.rc('ytick', labelsize=10)
        plt.rc('font', **{'family': 'serif', 'serif': ['Times New Roman']})

    def reset(self):
        del self.spec
        del self.area

    def get_data(self):
        ''' Fetches the dictionary and NMR data from Bruker binary data.
            The data is then prepared by removing the group delay
            artifact if data was acquired digitally and attempting to repair
            2D data from possibly aborted 2D experiments.
        '''
        if self.vendor == 'bruker':
            self.dic, rawdata = ng.bruker.read(self.path)
            if 'acqu2s' in self.dic:
                # Check if rawdata has right shape
                if len(rawdata) != self.dic['acqu2s']['TD']:
                    # If not, try to repair the data array
                    aux = ng.bruker.guess_shape(self.dic)
                    
                    self.rawdata = np.reshape(
                        rawdata,(int((aux[0][1]+aux[0][0])*2),
                                 int(aux[0][2]/2)))[0:self.dic['acqu2s']['TD'],:]
                else:
                    self.rawdata = rawdata

            if self.dic['acqus']['DIGMOD'] != 0:
                # Removes the group delay artifact when recording digitally
                self.rawdata = ng.bruker.remove_digital_filter(self.dic,
                                                               self.rawdata)
                # Zero fills the number of omitted initial points to value 2^n
                self.rawdata = ng.proc_base.zf(
                    self.rawdata, (self.rawdata.shape[self.rawdata.ndim - 1]
                                   - self.rawdata.shape[self.rawdata.ndim - 1]))

            self.car_freq = self.dic['acqus']['SFO1']
            self.spec_width = self.dic['acqus']['SW_h']
            self.rel_off_freq = (self.dic['acqus']['O1']
                                 - (self.dic['procs']['SF']
                                    - self.dic['acqus']['BF1']) * 1e6)
        if self.vendor == 'varian':
            # Fetches the dictionary and NMR data from VNMR (Varian)
            # binary data.

            self.dic, rawdata = ng.varian.read(self.path)
            self.rawdata = rawdata[0]
            self.car_freq = np.float64(
                self.dic['procpar']['reffrq1']['values'][0])
            self.spec_width = np.float64(
                self.dic['procpar']['sw']['values'][0])
            self.rel_off_freq = (
                np.float64(self.dic['procpar']['sfrq']['values'][0])
                - self.car_freq) * 1e6

    def process(self):
        '''Returns frequency and ppm scales of input dataset as well as
        the data array, data dictionary and transmitter offset value
        (SFO) in points
        '''
        def input_wrapper(func):
            def inner(self, data):
                if self.procpar.any():
                    proc_data = func(self, data)
                else:
                    done = 0
                    while done != 1:
                        plt.plot(np.real(data[self.index][0]))
                        plt.show()
                        proc_data = func(self, data)
                        done = int(input('Selection OK? 1 - yes, 2 - no: '))
                return proc_data
            return inner

        @input_wrapper
        def left_shift(self, data):
<<<<<<< HEAD
            #Left-shift to FID max for integrative SED evaluation
            if self.experiment == 'SED':
                left_shift = [data[n,:].argmax() for n 
                              in range(len(data))]
                data = [ng.proc_base.ls(data[n], left_shift[n]) for n 
                        in range(len(data))]
                data = np.asarray(data)
=======
            if self.ls is not False:
                left_shift = self.ls
>>>>>>> 40e38fc8
            else:
                if self.ls:
                    left_shift = self.ls
                else:
                    left_shift = int(
                        input('Enter number of points to left shift: '))
                if data.ndim == 1:
                    data = data[left_shift:]
                else:
                    data = data[:, left_shift:]
                plt.plot(np.real(data[self.index][0][0:25]))
                plt.show()
            return data

        @input_wrapper
        def trim(self, data):
            if self.trim is not False:
                cutoff = self.trim
            else:
                cutoff = float(
                    input('Enter fraction (e.g. 0.5) of FID to be used: '))
            # Calculates the number of points after which FID is set to zeros
            trim = int(cutoff * self.rawdata.shape[self.rawdata.ndim - 1])

            # if data.ndim == 1:
            #     data[trim:] = np.zeros(len(data[trim:]))
            # else:
            #     data[ :, trim:] = np.zeros(len(data[0, trim:]))
            if data.ndim == 1:
                data = data[0:trim]
            else:
                data = data[:, 0:trim]
            plt.plot(np.real(data[self.index][0]))
            plt.show()
            return data

        @input_wrapper
        def zero_fill(self, data):
            if self.zf is not False:
                zero_fill = self.zf
                if self.zf==0:
                    zero_fill = int(
                    input('Multiplier cannot be zero, enter multiplier of number of points: '))
            else:
                zero_fill = int(
                    input('Enter multiplier of number of points: '))
            data = ng.proc_base.zf_double(data, zero_fill - 1)
            plt.plot(np.real(data[self.index][0]))
            plt.show()
            return data

        @input_wrapper
        def apodize(self, data):
            if self.lb is not False:
                exp_lb = self.lb
            else:
                exp_lb = int(input('Enter exponential line broadeing in Hz: '))
            # Calculates Line broadening (Topspin style) and
            # divides value by sw in Hz
            data = (
                ng.proc_base.em(data, lb=(exp_lb/(self.spec_width))))
            plt.plot(np.real(data[self.index][0]))
            plt.show()
            return data
        
        @input_wrapper
        def manual_phase(self, spec):
            self.zero_order = int(input('Enter zero order phasing: '))
            self.first_order = int(input('Enter first order phasing: '))
            spec = ng.proc_base.ps(spec, p0=self.zero_order,
                                    p1=self.first_order)
            plt.plot(spec[self.index][0])
            plt.show()
            return spec

        def auto_phase(self, spec):
            spec = ng.proc_autophase.autops(spec, "acme", p0=0, p1=0)
            plt.plot(np.real(spec[self.index][0]))
            plt.show()
            return spec

        @input_wrapper
        def backcorr(self, spec):
            poly_degree = int(input('Enter degree of polynomial: '))
            threshold = float(input('Enter threshold (e.g., 0.02): '))
            
            spec_corr = [(spec[i] -  bg_corr(self.freq_scale, spec[i], 
                                         poly_degree, threshold)) 
                         for i in range(len(spec))]
            spec = np.asarray(spec_corr)
            
            plt.plot(spec[1,:])
            plt.show()
            
            return spec
        
        # def phase(self, spec):
        #     self.zero_order = 0
        #     self.first_order = 0
        #     done = 0
        #     while done != 1:
        #             spec = zero_phase(self, spec)
        #             spec = first_phase(self, spec)
        #             done = int(input('Selection OK? 1 - yes, 2 - no: '))
        #     return spec



        # def auto_phase(self, spec):

        # Begin data processing
        try:
            self.proc_data
        except:
            proc = 1
        else:
            proc = int(input('Re-process data?: 1 - yes, 2 - no: '))

        if proc == 1:
            data = self.rawdata
            #find index of FID with maximum value among array
            self.index = np.where(data**2 == np.max(data**2))[0]
            plt.show()

            data = left_shift(self, data)

            data = trim(self, data)

            data = zero_fill(self, data)

            length = data.shape[data.ndim - 1]

            # Create frequency axis
            self.freq_scale = (
                (np.arange((self.spec_width/2) + self.rel_off_freq,
                           - self.spec_width/2 + self.rel_off_freq,
                           - self.spec_width/length)))

            # Create ppm axis
            self.ppm_scale = self.freq_scale/self.car_freq

            # Transmitter offset frequency in points
            # Selecting data size out of array
            self.sfo_point = (int(np.round(length/2)
                                  + (self.rel_off_freq
                                     / ((self.spec_width)/length)
                                     )))

            data = apodize(self, data)

            self.proc_data = data

            # Fourier transform
            spec = ng.proc_base.fft(self.proc_data)

            # Normalize data - autophase works faster
            spec = spec/np.max(spec)

            phasing = int(input('Automatic Phasing?: 1 - yes, 2 - no: '))
            if phasing == 1:
                spec = auto_phase(self, spec)
            else:
                spec = manual_phase(self,spec)

            spec = ng.proc_base.di(spec)  # Discard the imaginaries
            if self.vendor == 'bruker':
                spec = ng.proc_base.rev(spec)  # Reverse the spectrum

            spec = backcorr(self, spec)

            self.spec = spec

    def integrate(self, back_corr=False):
        '''Returns the sum of the datapoints in the specified intervals

        Parameters
        ----------
        data : numpy array of float
            Possible 2D dataset containing spectral intensities

        Returns
        -------
        area : numpy array of float
            Array of integrated intensities. Array has one column for SED data
            input and two columns for REDOR and RESPDOR, S and S0 respectively.

        '''
        self.process()

        try:
            self.area
        except:
            integrate = 1
        else:
            integrate = int(input('Re-integrate data?: 1 - yes, 2 - no: '))

        if integrate == 1:

            ppm_scale = self.ppm_scale
            spec = self.spec
            # ppm per point
            ppm_per_pt = ((np.abs(ppm_scale[- 1])
                           + np.abs(ppm_scale[0])) / len(ppm_scale))
            ylim = np.max(spec)

            plt.plot(ppm_scale, spec[self.index[0]])
            plt.xlim(ppm_scale[int(len(ppm_scale) * 0.33)],
                     ppm_scale[int(len(ppm_scale) * 0.66)])
            plt.ylim(-ylim * 0.05, ylim * 1.05)
            plt.show()

            done = 0
            while done != 1:
                x_low = int(input('Enter left bound for integration in ppm: '))
                x_high = int(
                    input('Enter right bound for integration in ppm: '))
                min_int = int(self.sfo_point - x_low / ppm_per_pt)
                max_int = int(self.sfo_point - x_high / ppm_per_pt)

                plt.plot(ppm_scale, spec[self.index[0]])
                plt.hlines(0, np.max(ppm_scale), np.min(ppm_scale))
                plt.xlim(ppm_scale[int(min_int) - 10],
                         ppm_scale[int(max_int) + 12])
                plt.ylim(-0.05, ylim)
                plt.vlines(x_low, 0, ylim)
                plt.vlines(x_high, 0, ylim)
                plt.show()
                done = int(input('Selection OK? 1 - yes, 2 - no: '))

            # Number of points in F2 dimension
            #numberDirectPoints = self.dic['acqus']['TD']
            # Number of points in F1 dimension
            num_points = spec.shape[0]

            # Initialize area parameter
            # area = np.ones(num_points)

            # Background correction and integration

            area = np.array(
                [np.sum(spec[i, min_int:max_int]) for i in range(num_points)])

            if self.experiment == 'REDOR' or self.experiment == 'RESPDOR':
                area = area.reshape(int(num_points / 2), 2)

            self.area = area

    ##### Exporting #####

    def export(self, xaxis, yaxis, xlab, ylab, data_type, result=None):

        exp_var = zip(xaxis, yaxis)
        with open(self.path + '\\' + self.name + data_type
                  + '.csv', 'w') as file:
            writer = csv.writer(file, delimiter='\t', lineterminator='\n')
            writer.writerow((xlab, ylab, result))
            for word in exp_var:
                writer.writerows([word])

    ##### Experiment evaluation #####

    def sed_eval(self, fid=False, export=False):
        '''Returns the homonuclear dipole-dipole second moment of a spin-echo
        decay experiment based in the FID intensities.

        Parameters
        ----------
        export : string
            'full', 'zoom', exports SED curve showing either all data points
            or the ones selected for the linear fit + an additional 10.

        Todo:
            Works only if rawdata contains FIDs - make sure if input is from
            Bruker, that the FID will be used.
        Returns
        -------
        second_moment
            Homonuclear dipole-dipole second moment in units 1e6 rad²/s²
        '''
        self.experiment = 'SED'

        if self.vendor == 'varian':
            vdlist = (np.array(
                self.dic['procpar']['t1Xecho']['values']).astype(float))
        if self.vendor == 'bruker':
            vdlist = np.array([10, 20, 30, 40, 50, 60, 70, 80, 90, 100, 110, 120, 130, 140, 150,
                              160, 170, 180, 190, 200, 210, 220, 230, 240, 250, 260, 270, 280])
                               
        vdlist = vdlist

        # time scale (2tau) in ms²
        time = (((vdlist*1e-3)*2)**2)

        # Calculates log(I/I0)
        if fid:
            sed_int = (np.abs(self.rawdata)).max(axis=1).reshape(len(time))
        else:
            self.integrate()
            sed_int = self.area
            
        sed_int = np.log(sed_int/sed_int[0])
        
        # Removes missing experiments, yielding all zero FID's
        if np.any(np.isinf(sed_int)):
            max_index = np.where(np.isinf(sed_int))[0][0]
            time = time[0:max_index]
            sed_int = sed_int[0:max_index]
        # Plot data
        plt.scatter(time, sed_int, color='w', edgecolors='k')
        plt.show()

        # User input loop to select fit range
        done = 0
        while done != 1:
            x_low = int(input('Enter first point in linear fit: '))
            x_high = int(input('Enter last point in linear fit: '))
            x = time[x_low:x_high]
            y = sed_int[x_low:x_high]
            plt.scatter(x, y, color='w', edgecolors='k')
            plt.show()
            done = int(input('Selection OK? 1 - yes, 2 - no: '))

        # Linear regression analysis
        def fit_func_norm(xaxis, slope, yintercept):
            return slope*xaxis+yintercept  # linear function with y-intercept

        def fit_func(xaxis, slope):
            return slope*xaxis  # linear function w/o y-intercept

        # Initial guess.
        # x0 = -100                    # Initial guess of curvature value
        # sigma = np.ones(fit_max[0][0]) # Std. deviation of y-data

        [popt, _] = (opt.curve_fit(fit_func_norm, x, y))

        # Normalization of data by y-intercept of first linear fit
        sed_int = (np.log(np.exp(sed_int) /
                          np.exp(fit_func_norm(0, popt[0], popt[1]))))
        y = sed_int[x_low:x_high]

        # Corrected linear fitting
        [popt2, _] = (opt.curve_fit(fit_func, x, y))

        # Since time is in ms², the M2 unit is 1e6 rad²s-²
        second_moment = -2*popt2[0]

        # Exporting data
        if export:
            # Experimental data
            self.export(time, sed_int, '2tau^2 / ms^2',
                        'ln(I/I0)', 'SED')
            # Fit
            scale = np.round(np.linspace(time[0], time[-1], 1000),
                             decimals=4)
            fit = fit_func(scale, popt2[0])
            result = ('M2 = ' + str(np.round(second_moment, decimals=4))
                      + ' e6 rad^2s^-2')
            self.export(scale, fit, '2tau^2 / ms^2', 'ln(I/I0)', 'Fit',
                        result)

            # Creating and saving SED plot
            fig = plt.figure(figsize=(self.fig_width, self.fig_height))

            plt.scatter(time, sed_int, color='w', edgecolors='k')
            plt.plot(scale, fit_func(scale, popt2[0]), color='k')

            if export == 'full':
                plt.xlim(-0.005, 0.38)
                # plt.xlim(-0.005, time[-4]+0.025)
                plt.ylim(-3, 0.025)
                # plt.ylim(sed_int[-4]-0.25, 0.025)
            elif export == 'zoom':
                # plt.xlim(0, time[x_high+10])
                plt.xlim(-0.001, 0.041)
                # plt.ylim(sed_int[x_high]*2, 0.025)
                plt.ylim(-1.5, 0.025)

            plt.xlabel(r'(2$\tau$)$^2$ / ms$^2$')
            plt.ylabel(r'ln(I / I$_{0}$)')
            fig.savefig(self.path + '\\' + self.name + '_SED.png',
                        format='png', dpi=300, bbox_inches='tight')
        return second_moment

    def t1_eval(self):
        '''

        Returns
        -------
        None.

        '''

        self.experiment = 'T1'

        self.integrate()

        if self.vendor == 'varian':
            vdlist = (np.array(
                self.dic['procpar']['d2']['values']).astype(float))

        # time scale in s
        time = vdlist

        # normalized intensities
        t1_int = self.area/np.max(self.area)

        # Plot data
        plt.plot(time, t1_int)
        plt.show()

        def mono_exp_fit(time, amp, T1, beta):
            return amp * (1 - np.exp(-(time/T1)**beta))  # saturation recovery
        
        def biexp_fit(time, amp1, T1a, beta1, amp2, T1b, beta2):
            return (amp1 * (1 - np.exp(-(time/T1a)**beta1)) 
                    + amp2 * (1 - np.exp(-(time/T1b)**beta2)))
        
        fit_type = int(input('Mono (1) or Bi (2) exponential fit?: '))
        
        if fit_type == 1:
            [popt, _] = (opt.curve_fit(mono_exp_fit, time, t1_int,
                                       bounds=(np.array([0, 0, 0.1]),
                                               np.array([np.inf, np.inf, 1]
                                                        ))))
            amp, T1, beta = popt[0], popt[1], popt[2]
        else:
            [popt, _] = (opt.curve_fit(biexp_fit, time, t1_int,
                                       bounds=(np.array([0, 0, 0.1, 0, 0, 0.1]),
                                               np.array([np.inf, np.inf, 1,
                                                         np.inf, np.inf, 1]
                                                        ))))
            amp1, T1a, beta1, amp2, T1b, beta2 = popt[0], popt[1], popt[2], popt[3], popt[4], popt[5]



        # Exporting data

        # Experimental data
        self.export(time, t1_int, 'tau / s', 'I', 'T1-Satrec')
        # Fit
        scale = np.round(np.linspace(time[0], time[-1], 1000),
                         decimals=4)
        if fit_type == 1:
            fit = mono_exp_fit(scale, amp, T1, beta)
            result = ('T1 = ' + str(np.round(T1, decimals=4)) + ' s'
                      + 'beta = ' + str(np.round(beta, decimals=4)))
        else:
            fit = biexp_fit(scale, amp1, T1a, beta1, amp2, T1b, beta2)
            result = ('T1a = ' + str(np.round(T1a, decimals=4)) + ' s, '
                      + 'beta1 = ' + str(np.round(beta1, decimals=4)) 
                      + ', T1b = ' + str(np.round(T1b, decimals=4)) + ' s, ' 
                      + 'beta2 = ' + str(np.round(beta2, decimals=4)))

        
        self.export(scale, fit, 'tau / s', 'I', 'Fit', result)

        # Creating and saving T1 plot
        fig = plt.figure(figsize=(self.fig_width, self.fig_height))

        plt.plot(time, t1_int)
        plt.plot(scale, fit,
                 '--', color='b')

        plt.xlabel(r'$\tau$ / s')
        plt.ylabel(r'I/I$_0$')
        fig.savefig(self.path + '\\' + self.name + '_T1.png',
                    format='png', dpi=300, bbox_inches='tight')
        return result

    def respdor_eval(self, spin=False, fit_lim=False):
        """Returns the heterodipolar second moment value of a RESPDOR experiment
        and exports the deltaS/S0 data set together with a fitted bessel function.

        Parameters
        ----------

        Returns
        -------
        TYPE
            DESCRIPTION.

        """
        self.experiment = 'RESPDOR'

        self.fit_lim = fit_lim

        self.integrate()

        if self.vendor == 'bruker':
            spin_rate = self.dic['acqus']['CNST'][31]
        elif self.vendor == 'varian':
            spin_rate = self.dic['procpar']['srate']['values'][0]

        # Number of points in F1 dimension
        number_indirect_points = self.dic['acqu2s']['TD']
        
        respdor_int = np.round((self.area[:, 1]-self.area[:, 0])
                                / self.area[:, 1], decimals=4)  # calc DS
        respdor_int = np.insert(respdor_int, 0, 1e-10)
        loop_increment = (2*self.dic['acqus']['L'][1])

        # Builds the time scale
        respdor_ntr = (np.round(np.arange(2/spin_rate, 
                                          ((number_indirect_points/2)+0.1) * 
                                          (loop_increment/spin_rate),
                                          ((loop_increment/spin_rate))) * 1e3,
                                decimals=2))
        respdor_ntr = np.insert(respdor_ntr, 0, 1e-10)

        # Bessel function
        
        def sat_rec(xaxis, dip_const):
            """Saturation-Based recoupling curve
            Todo: make curve between integration regions -> 0
            ----------
            xaxis : numpy array of float
                Time data as array
            dip_const : float
                Dipolar coupling constant in Hz.
            nat_abund : float
                Natural abundance of nonobserved nucleus.
        
            Returns
            -------
            float
                Bessel function value for given values of time and dipolar coupling.
        
            """
            spin_fact = 1 / (2 * spin + 1)
            
            def bessel_func(k):
                return ((4 * spin - 2 * (k - 1)) * 
                        ss.jv(0.25, k * np.sqrt(2) * dip_const * xaxis) * 
                        ss.jv(-0.25, k * np.sqrt(2) * dip_const * xaxis))

            return nat_abund * spin_fact * ( 
                2 * spin - (spin_fact * np.pi * np.sqrt(2) / 4) * 
                sum([bessel_func(k) for k in range(1, int(2*spin+1))]))
        
        # RESPDOR analysis via Bessel function approach
        # after Goldbourt et al. doi: 10.1016/j.ssnm/r.2018.04.001
        # x0 = 500    # Initial guess of dipolar coupling constant in Hertz
        nat_abund = 1  # Placeholder make abfragbar ##############
        # lower nat abundancy bound as ugly work around
        [res1, res2] = (
            opt.curve_fit(
                sat_rec,
                respdor_ntr[0:-1-fit_lim]/1000,
                respdor_int[0:-1-fit_lim],
                bounds=(1, np.inf), 
                p0=300))

        # Exporting data
        self.export(respdor_ntr, respdor_int, 'nTr / ms', 'DS/S0',
                    'RESPDOR')
        scale = np.round(np.linspace(respdor_ntr[0], respdor_ntr[-1], 1001),
                         decimals=4)
        fit = sat_rec(scale / 1000, res1)  # give res1 and res2 names

        result = ('M2 = ' + str(np.round(res1, decimals=4)) + ' rad^2 s^-2')

        self.export(scale / 1000, fit, 'NTr / ms', 'DS/S0',
                    'Fit', result)

        # Creating and saving RESPDOR plot
        fig = plt.figure(figsize=(self.fig_width, self.fig_height))

        plt.scatter(respdor_ntr, respdor_int)
        plt.plot(scale, sat_rec(scale / 1e3, res1),
                 '--', color='b')

        plt.xlabel(r'$nTr$ / ms')
        plt.ylabel(r'$\Delta$ S / S$_0$')
        fig.savefig(self.path + '\\' + self.name + '_RESPDOR.png',
                    format='png', dpi=300, bbox_inches='tight')

        return res1[0]

##### Global Functions #####

# Background correction


def bg_corr(xaxis, yaxis, order, threshold):
    '''Returns the background corrected spectrum of the input data.

    Parameters
    ----------
    xaxis : float
        x axis
    yaxis : float
        y axis
    order : int
        order of the polynomioal function
    threshold : float
        Noise threshold to differentiate signals from noise.
        Values typically range from 0.1 to 0.0001

    Returns
    -------
    z : numpy array of float
    contains the background corrected dataset

    '''

    # Rescaling the data
    num_points = len(xaxis)
    i = np.argsort(xaxis)

    yaxis = yaxis[i]
    maxy = np.max(yaxis)
    dely = (maxy-np.min(yaxis))/2
    num_points_corr = (2 * (xaxis[:] - xaxis[num_points-1])
                       / (xaxis[num_points-1]-xaxis[0]) + 1)

    yaxis = (yaxis[:] - maxy) / dely + 1
    # Creating Vandermonde matrix
    const_p = np.arange(0, order+1, 1)
    # np.tile repeats arrays num_points_corr and const_p
    var_t = np.tile(num_points_corr,
                    (order+1, 1)).T ** np.tile(const_p, (num_points, 1))
    # analog to MATLAB's pins function
    tinv = np.linalg.pinv(np.matmul(var_t.T, var_t))
    tinv = np.matmul(tinv, var_t.T)
    # Initialisation (least-squares estimation)
    aux = np.matmul(tinv, yaxis)
    back_fun = np.matmul(var_t, aux)
    # Other variables
    alpha = 0.99 * 0.5
    it = 0
    zp = np.ones(num_points)

    # Fitting loop
    while (np.sum((back_fun-zp))**2)/(np.sum((zp))**2) > (1e-09):
        it += 1  # Iteration
        zp = back_fun  # Previous estimation
        res = yaxis - back_fun  # Residual
        # Add different functions atq, sh etc. here
        d = ((res*(2*alpha-1))*((res < threshold)*1)
             + (alpha*2*threshold-res) * ((res >= threshold)*1))
        aux = np.matmul(tinv, (yaxis+d))  # Polynomial coefficients a
        back_fun = np.matmul(var_t, aux)  # Polynomial

    # Rescaling
    j = np.argsort(i)
    back_fun = (back_fun[j]-1) * dely + maxy
    aux[1] = aux[1]-1
    aux = aux * dely
    return back_fun



#----------------------------------------------------------------------------#


Path = (r"C:\Users\HB\data_work\Projects\1_Crystallization_I\LS2\7Li_Satrec\1h")
#         # + r'\210722-7Li-LS2-cryst_SEDLT.fid')
nmr_data = Dataset(Path, 'LS2-1h', 'varian', 4, 1, 4, 20)

# result = Dataset.respdor_eval(nmr_data, spin = 9/2, fit_lim = 2)
result  = nmr_data.t1_eval()

# M2 = nmr_data.sed_eval(export='zoom', fid=True)
# test_var = nmr_data.t1_eval()

# if __name__ == '__main__':<|MERGE_RESOLUTION|>--- conflicted
+++ resolved
@@ -134,7 +134,6 @@
 
         @input_wrapper
         def left_shift(self, data):
-<<<<<<< HEAD
             #Left-shift to FID max for integrative SED evaluation
             if self.experiment == 'SED':
                 left_shift = [data[n,:].argmax() for n 
@@ -142,10 +141,6 @@
                 data = [ng.proc_base.ls(data[n], left_shift[n]) for n 
                         in range(len(data))]
                 data = np.asarray(data)
-=======
-            if self.ls is not False:
-                left_shift = self.ls
->>>>>>> 40e38fc8
             else:
                 if self.ls:
                     left_shift = self.ls
